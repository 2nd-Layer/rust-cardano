[package]
name = "cardano"
version = "0.1.1"
authors = ["Vincent Hanquez <vincent.hanquez@iohk.io>", "Nicolas Di Prima <nicolas.diprima@iohk.io>"]
license = "MIT OR Apache-2.0"
readme = "README.md"
repository = "https://github.com/input-output-hk/rust-cardano"
homepage = "https://github.com/input-output-hk/rust-cardano/cardano#README.md"
description = """
The Cardano library. This includes full support for the Cardano blockchain and wallets. It also provides helpers to maintain HDWallets and includes a transaction build engine.
"""
keywords = [ "Cardano", "Wallet", "Crypto" ]

[build-dependencies]

[dependencies]
cryptoxide = "0.1"
cbor_event = "^2.1.1"
chain-core = { path = "../chain-core" }

serde = { version = "1.0", optional = true }
serde_derive = { version = "1.0", optional = true }

[dev-dependencies]
lazy_static = "1.2"
rand = "0.6"
serde_json = "1.0"
unicode-normalization = "0.1"
<<<<<<< HEAD
quickcheck = "0.7"
base64 = "0.9"
=======
quickcheck = "0.8"
>>>>>>> 2c42b6aa

[features]
default = []
with-bench = []
generic-serialization = ["serde", "serde_derive"]<|MERGE_RESOLUTION|>--- conflicted
+++ resolved
@@ -26,12 +26,8 @@
 rand = "0.6"
 serde_json = "1.0"
 unicode-normalization = "0.1"
-<<<<<<< HEAD
-quickcheck = "0.7"
+quickcheck = "0.8"
 base64 = "0.9"
-=======
-quickcheck = "0.8"
->>>>>>> 2c42b6aa
 
 [features]
 default = []
