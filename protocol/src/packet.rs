use std::collections::{BTreeMap};
use std::{fmt};
<<<<<<< HEAD
use cardano::config::{ProtocolMagic};
use cardano::block;
use cardano::block::{HeaderHash};

use cbor_event::{self, se, de::{self, RawCbor}};
=======
use wallet_crypto::cbor::{encode_to_cbor, Value, Bytes, ExtendedResult};
use wallet_crypto::{cbor, tx};
use wallet_crypto::config::{ProtocolMagic};
use blockchain;
use blockchain::{HeaderHash};
>>>>>>> 416c58bc

type MessageCode = u32;

#[derive(Debug, PartialEq, Eq, PartialOrd, Ord, Clone)]
pub struct HandlerSpec(u16);
impl HandlerSpec {
    pub fn new(c: u16) -> Self { HandlerSpec(c) }
}
impl fmt::Display for HandlerSpec {
    fn fmt(&self, f: &mut fmt::Formatter) -> fmt::Result {
        write!(f, "{}", self.0)
    }
}
impl se::Serialize for HandlerSpec {
    fn serialize<W>(&self, serializer: se::Serializer<W>) -> cbor_event::Result<se::Serializer<W>>
        where W: ::std::io::Write
    {
        serializer.write_array(cbor_event::Len::Len(2))?
            .write_unsigned_integer(0)?
            .write_tag(24)?
            .write_bytes(se::Serializer::new_vec().write_unsigned_integer(self.0 as u64)?.finalize())
    }
}
impl de::Deserialize for HandlerSpec {
    fn deserialize<'a>(raw: &mut RawCbor<'a>) -> cbor_event::Result<Self> {
        let len = raw.array()?;
        if len != cbor_event::Len::Len(2) {
            return Err(cbor_event::Error::CustomError(format!("Invalid HandlerSpec: recieved array of {:?} elements", len)));
        }
        let t = raw.unsigned_integer()?;
        if t != 0 {
            return Err(cbor_event::Error::CustomError(format!("Invalid value, expected 0, received {}", t)));
        }
        let tag = raw.tag()?;
        if tag != 24 {
            return Err(cbor_event::Error::CustomError(format!("Invalid tag, expected 24, received {}", tag)));
        }
        let v = RawCbor::from(&raw.bytes()?).unsigned_integer()? as u16;
        Ok(HandlerSpec(v))
    }
}

#[derive(Debug, PartialEq, Eq, PartialOrd, Ord, Clone)]
pub struct HandlerSpecs(BTreeMap<MessageCode, HandlerSpec>);
impl HandlerSpecs {
    pub fn default_ins() -> Self {
        let mut bm = BTreeMap::new();
        bm.insert(0x04,  HandlerSpec::new(0x05));
        bm.insert(0x05,  HandlerSpec::new(0x04));
        bm.insert(0x06,  HandlerSpec::new(0x07));
        bm.insert(0x22,  HandlerSpec::new(0x5e));
        bm.insert(0x25,  HandlerSpec::new(0x5e));
        bm.insert(0x2b,  HandlerSpec::new(0x5d));
        bm.insert(0x31,  HandlerSpec::new(0x5c));
        bm.insert(0x37,  HandlerSpec::new(0x62));
        bm.insert(0x3d,  HandlerSpec::new(0x61));
        bm.insert(0x43,  HandlerSpec::new(0x60));
        bm.insert(0x49,  HandlerSpec::new(0x5f));
        bm.insert(0x53,  HandlerSpec::new(0x00));
        bm.insert(0x5c,  HandlerSpec::new(0x31));
        bm.insert(0x5d,  HandlerSpec::new(0x2b));
        bm.insert(0x5e,  HandlerSpec::new(0x25));
        bm.insert(0x5f,  HandlerSpec::new(0x49));
        bm.insert(0x60,  HandlerSpec::new(0x43));
        bm.insert(0x61,  HandlerSpec::new(0x3d));
        bm.insert(0x62,  HandlerSpec::new(0x37));
        HandlerSpecs(bm)
    }
    pub fn default_outs() -> Self {
        let mut bm = BTreeMap::new();
        bm.insert(0x04,  HandlerSpec::new(0x05));
        bm.insert(0x05,  HandlerSpec::new(0x04));
        bm.insert(0x06,  HandlerSpec::new(0x07));
        bm.insert(0x0d,  HandlerSpec::new(0x00));
        bm.insert(0x0e,  HandlerSpec::new(0x00));
        bm.insert(0x25,  HandlerSpec::new(0x5e));
        bm.insert(0x2b,  HandlerSpec::new(0x5d));
        bm.insert(0x31,  HandlerSpec::new(0x5c));
        bm.insert(0x37,  HandlerSpec::new(0x62));
        bm.insert(0x3d,  HandlerSpec::new(0x61));
        bm.insert(0x43,  HandlerSpec::new(0x60));
        bm.insert(0x49,  HandlerSpec::new(0x5f));
        bm.insert(0x53,  HandlerSpec::new(0x00));
        HandlerSpecs(bm)
    }
}
impl se::Serialize for HandlerSpecs {
    fn serialize<W>(&self, serializer: se::Serializer<W>) -> cbor_event::Result<se::Serializer<W>>
        where W: ::std::io::Write
    {
        se::serialize_fixed_map(self.0.iter(), serializer)
    }
}
impl de::Deserialize for HandlerSpecs {
    fn deserialize<'a>(raw: &mut RawCbor<'a>) -> cbor_event::Result<Self> {
        Ok(HandlerSpecs(raw.deserialize()?))
    }
}
impl fmt::Display for HandlerSpecs {
    fn fmt(&self, f: &mut fmt::Formatter) -> fmt::Result {
        for kv in self.0.iter() {
            write!(f, "  * {} -> {}\n", kv.0, kv.1)?;
        }
        write!(f, "")
    }
}

#[derive(Debug, PartialEq, Eq, PartialOrd, Ord, Clone)]
pub struct Handshake {
    pub protocol_magic: ProtocolMagic,
    pub version: block::Version,
    pub in_handlers:  HandlerSpecs,
    pub out_handlers: HandlerSpecs
}
impl Handshake {
    pub fn new(pm: ProtocolMagic, v: block::Version, ins: HandlerSpecs, outs: HandlerSpecs) -> Self {
        Handshake {
            protocol_magic: pm,
            version: v,
            in_handlers: ins,
            out_handlers: outs
        }
    }
}
impl fmt::Display for Handshake {
    fn fmt(&self, f: &mut fmt::Formatter) -> fmt::Result {
        writeln!(f, "protocol magic: {:?}", self.protocol_magic)?;
        writeln!(f, "version: {}", self.version)?;
        writeln!(f, "in handlers:\n{}", self.in_handlers)?;
        writeln!(f, "out handlers:\n{}", self.out_handlers)
    }
}
impl Default for Handshake {
    fn default() -> Self {
        Handshake::new(
            ProtocolMagic::default(),
            block::Version::default(),
            HandlerSpecs::default_ins(),
            HandlerSpecs::default_outs(),
        )
    }
}
impl se::Serialize for Handshake {
    fn serialize<W>(&self, serializer: se::Serializer<W>) -> cbor_event::Result<se::Serializer<W>>
        where W: ::std::io::Write
    {
        serializer.write_array(cbor_event::Len::Len(4))?
            .serialize(&self.protocol_magic)?
            .serialize(&self.version)?
            .serialize(&self.in_handlers)?
            .serialize(&self.out_handlers)
    }
}
impl cbor_event::de::Deserialize for Handshake {
    fn deserialize<'a>(raw: &mut RawCbor<'a>) -> cbor_event::Result<Self> {
        let len = raw.array()?;
        if len != cbor_event::Len::Len(4) {
            return Err(cbor_event::Error::CustomError(format!("Invalid Handshake: recieved array of {:?} elements", len)));
        }
        let pm   = raw.deserialize()?;
        let v    = raw.deserialize()?;
        let ins  = raw.deserialize()?;
        let outs = raw.deserialize()?;

        Ok(Handshake::new(pm, v, ins, outs))
    }
}

pub fn send_handshake(hs: &Handshake) -> Vec<u8> { cbor!(hs).unwrap() }

// Message Header follow by the data
type Message = (u8, Vec<u8>);

pub enum MsgType {
    MsgGetHeaders = 0x4,
    MsgHeaders = 0x5,
    MsgGetBlocks = 0x6,
    MsgSubscribe = 0xd,
}

pub fn send_msg_subscribe(keep_alive: bool) -> Message {
    let value = if keep_alive { 43 } else { 42 };
    let dat = se::Serializer::new_vec().write_unsigned_integer(value).unwrap().finalize();
    (MsgType::MsgSubscribe as u8, dat)
}

pub fn send_msg_getheaders(froms: &[block::HeaderHash], to: &Option<block::HeaderHash>) -> Message {
    let serializer = se::Serializer::new_vec().write_array(cbor_event::Len::Len(2)).unwrap();
    let serializer = se::serialize_indefinite_array(froms.iter(), serializer).unwrap();
    let serializer = match to {
        &None    => serializer.write_array(cbor_event::Len::Len(0)).unwrap(),
        &Some(ref h) => {
            serializer.write_array(cbor_event::Len::Len(1)).unwrap()
                .serialize(h).unwrap()
        }
    };
    let dat = serializer.finalize();
    (MsgType::MsgGetHeaders as u8, dat)
}

pub fn send_msg_getblocks(from: &HeaderHash, to: &HeaderHash) -> Message {
    let dat = se::Serializer::new_vec().write_array(cbor_event::Len::Len(2)).unwrap()
        .serialize(from).unwrap()
        .serialize(to).unwrap()
        .finalize();
    (MsgType::MsgGetBlocks as u8, dat)
}

pub fn send_msg_announcetx(txid: &tx::TxId) -> Message {
    let data_to_send = Value::Array(vec![cbor::Value::U64(0), cbor::CborValue::encode(txid)]);
    let dat = encode_to_cbor(&data_to_send).unwrap();
    (0x24, dat)
}

#[derive(Debug)]
pub enum BlockHeaderResponse {
    Ok(Vec<block::BlockHeader>),
    Err(String)
}
impl fmt::Display for BlockHeaderResponse {
    fn fmt(&self, f: &mut fmt::Formatter) -> fmt::Result {
        match self {
            &BlockHeaderResponse::Ok(ref ll) => {
                for i in ll {
                    write!(f, "{}\n", i)?;
                }
            },
            &BlockHeaderResponse::Err(ref s) => {
                write!(f, "Err {}\n", s.to_string())?;
            },
        }
        write!(f, "")
    }
}
impl de::Deserialize for BlockHeaderResponse {
    fn deserialize<'a>(raw: &mut RawCbor<'a>) -> cbor_event::Result<Self> {
        let len = raw.array()?;
        if len != cbor_event::Len::Len(2) {
            return Err(cbor_event::Error::CustomError(format!("Invalid BlockHeaderResponse: recieved array of {:?} elements", len)));
        }
        let sum_type = raw.unsigned_integer()?;
        match sum_type {
            0 => {
                Ok(BlockHeaderResponse::Ok(raw.deserialize()?))
            },
            1 => {
                Ok(BlockHeaderResponse::Err(raw.text()?))
            },
            _ => {
                return Err(cbor_event::Error::CustomError(format!("Invalid BlockHeaderResponse: recieved sumtype of {}", sum_type)));
            }
        }
    }
}

#[derive(Debug)]
pub enum BlockResponse {
    Ok(block::Block)
}
impl de::Deserialize for BlockResponse {
    fn deserialize<'a>(raw: &mut RawCbor<'a>) -> cbor_event::Result<Self> {
        let len = raw.array()?;
        if len != cbor_event::Len::Len(2) {
            return Err(cbor_event::Error::CustomError(format!("Invalid BlockHeaderResponse: recieved array of {:?} elements", len)));
        }
        let sum_type = raw.unsigned_integer()?;
        match sum_type {
            0 => {
                Ok(BlockResponse::Ok(raw.deserialize()?))
            },
            _ => {
                return Err(cbor_event::Error::CustomError(format!("Invalid BlockHeaderResponse: recieved sumtype of {}", sum_type)));
            }
        }
    }
}

#[cfg(test)]
mod tests {
    use super::*;
    use cbor_event::{de::{RawCbor}};

    const GET_BLOCK_HEADER_BYTES : &'static [u8] = &[
          0x82, 0x00, 0x9f, 0x82, 0x01, 0x85, 0x1a, 0x2d
        , 0x96, 0x4a, 0x09, 0x58, 0x20, 0x9d, 0x63, 0xd4, 0x66, 0x7d, 0x43, 0x26, 0x09, 0x8b, 0x1a, 0xb9
        , 0xa9, 0x61, 0xef, 0x30, 0x35, 0xbc, 0xe2, 0x49, 0x99, 0x07, 0xa0, 0x31, 0x24, 0x95, 0x5f, 0xbd
        , 0x58, 0xaf, 0x3e, 0xb8, 0xdc, 0x84, 0x83, 0x01, 0x58, 0x20, 0x9a, 0x01, 0x44, 0x1c, 0x71, 0x68
        , 0x84, 0xd9, 0xe3, 0x20, 0xc1, 0xdf, 0xd6, 0x1f, 0x4c, 0x6d, 0xd4, 0x17, 0x8c, 0x6d, 0x8c, 0x56
        , 0xdb, 0x50, 0x98, 0x60, 0xd8, 0x79, 0x10, 0x89, 0xaf, 0xb3, 0x58, 0x20, 0xef, 0xe1, 0x25, 0x42
        , 0xac, 0xc4, 0xc7, 0x7e, 0x48, 0x46, 0x7c, 0xb4, 0x99, 0xb3, 0xbb, 0xb4, 0x22, 0xd6, 0x52, 0x74
        , 0x5e, 0x91, 0xf9, 0xc3, 0x49, 0x82, 0x89, 0xc8, 0xa4, 0xda, 0x21, 0x6b, 0x82, 0x03, 0x58, 0x20
        , 0xd3, 0x6a, 0x26, 0x19, 0xa6, 0x72, 0x49, 0x46, 0x04, 0xe1, 0x1b, 0xb4, 0x47, 0xcb, 0xcf, 0x52
        , 0x31, 0xe9, 0xf2, 0xba, 0x25, 0xc2, 0x16, 0x91, 0x77, 0xed, 0xc9, 0x41, 0xbd, 0x50, 0xad, 0x6c
        , 0x58, 0x20, 0xaf, 0xc0, 0xda, 0x64, 0x18, 0x3b, 0xf2, 0x66, 0x4f, 0x3d, 0x4e, 0xec, 0x72, 0x38
        , 0xd5, 0x24, 0xba, 0x60, 0x7f, 0xae, 0xea, 0xb2, 0x4f, 0xc1, 0x00, 0xeb, 0x86, 0x1d, 0xba, 0x69
        , 0x97, 0x1b, 0x58, 0x20, 0x4e, 0x66, 0x28, 0x0c, 0xd9, 0x4d, 0x59, 0x10, 0x72, 0x34, 0x9b, 0xec
        , 0x0a, 0x30, 0x90, 0xa5, 0x3a, 0xa9, 0x45, 0x56, 0x2e, 0xfb, 0x6d, 0x08, 0xd5, 0x6e, 0x53, 0x65
        , 0x4b, 0x0e, 0x40, 0x98, 0x84, 0x82, 0x18, 0x2a, 0x19, 0x1e, 0x84, 0x58, 0x40, 0x26, 0x56, 0x6e
        , 0x86, 0xfc, 0x6b, 0x9b, 0x17, 0x7c, 0x84, 0x80, 0xe2, 0x75, 0xb2, 0xb1, 0x12, 0xb5, 0x73, 0xf6
        , 0xd0, 0x73, 0xf9, 0xde, 0xea, 0x53, 0xb8, 0xd9, 0x9c, 0x4e, 0xd9, 0x76, 0xb3, 0x35, 0xb2, 0xb3
        , 0x84, 0x2f, 0x0e, 0x38, 0x00, 0x01, 0xf0, 0x90, 0xbc, 0x92, 0x3c, 0xaa, 0x96, 0x91, 0xed, 0x91
        , 0x15, 0xe2, 0x86, 0xda, 0x94, 0x21, 0xe2, 0x74, 0x5c, 0x7a, 0xcc, 0x87, 0xf1, 0x81, 0x1a, 0x00
        , 0x0d, 0xf5, 0xdd, 0x82, 0x02, 0x82, 0x84, 0x00, 0x58, 0x40, 0x26, 0x56, 0x6e, 0x86, 0xfc, 0x6b
        , 0x9b, 0x17, 0x7c, 0x84, 0x80, 0xe2, 0x75, 0xb2, 0xb1, 0x12, 0xb5, 0x73, 0xf6, 0xd0, 0x73, 0xf9
        , 0xde, 0xea, 0x53, 0xb8, 0xd9, 0x9c, 0x4e, 0xd9, 0x76, 0xb3, 0x35, 0xb2, 0xb3, 0x84, 0x2f, 0x0e
        , 0x38, 0x00, 0x01, 0xf0, 0x90, 0xbc, 0x92, 0x3c, 0xaa, 0x96, 0x91, 0xed, 0x91, 0x15, 0xe2, 0x86
        , 0xda, 0x94, 0x21, 0xe2, 0x74, 0x5c, 0x7a, 0xcc, 0x87, 0xf1, 0x58, 0x40, 0xf1, 0x4f, 0x71, 0x2d
        , 0xc6, 0x00, 0xd7, 0x93, 0x05, 0x2d, 0x48, 0x42, 0xd5, 0x0c, 0xef, 0xa4, 0xe6, 0x58, 0x84, 0xea
        , 0x6c, 0xf8, 0x37, 0x07, 0x07, 0x9e, 0xb8, 0xce, 0x30, 0x2e, 0xfc, 0x85, 0xda, 0xe9, 0x22, 0xd5
        , 0xeb, 0x38, 0x38, 0xd2, 0xb9, 0x17, 0x84, 0xf0, 0x48, 0x24, 0xd2, 0x67, 0x67, 0xbf, 0xb6, 0x5b
        , 0xd3, 0x6a, 0x36, 0xe7, 0x4f, 0xec, 0x46, 0xd0, 0x9d, 0x98, 0x85, 0x8d, 0x58, 0x40, 0x8a, 0xb4
        , 0x3e, 0x90, 0x4b, 0x06, 0xe7, 0x99, 0xc1, 0x81, 0x7c, 0x5c, 0xed, 0x4f, 0x3a, 0x7b, 0xbe, 0x15
        , 0xcd, 0xbf, 0x42, 0x2d, 0xea, 0x9d, 0x2d, 0x5d, 0xc2, 0xc6, 0x10, 0x5c, 0xe2, 0xf4, 0xd4, 0xc7
        , 0x1e, 0x5d, 0x47, 0x79, 0xf6, 0xc4, 0x4b, 0x77, 0x0a, 0x13, 0x36, 0x36, 0x10, 0x99, 0x49, 0xe1
        , 0xf7, 0x78, 0x6a, 0xcb, 0x5a, 0x73, 0x2b, 0xcd, 0xea, 0x04, 0x70, 0xfe, 0xa4, 0x06, 0x58, 0x40
        , 0xc9, 0xd3, 0x57, 0x01, 0x70, 0xd8, 0xa6, 0xb5, 0x16, 0xe2, 0x32, 0xa5, 0xad, 0x79, 0x32, 0xae
        , 0x0a, 0x2c, 0x4d, 0x48, 0x5b, 0x8a, 0x23, 0xe5, 0x68, 0xab, 0x78, 0x43, 0xb6, 0xea, 0x5c, 0xa8
        , 0x68, 0x75, 0xfa, 0x30, 0xd0, 0x82, 0x19, 0x14, 0x24, 0x8b, 0x61, 0x6b, 0xbe, 0x71, 0x80, 0x65
        , 0xfc, 0x56, 0x55, 0xc5, 0xac, 0xc6, 0x73, 0x94, 0x70, 0xdb, 0xa7, 0xe3, 0x03, 0x86, 0xd5, 0x05
        , 0x84, 0x83, 0x00, 0x01, 0x00, 0x82, 0x6a, 0x63, 0x61, 0x72, 0x64, 0x61, 0x6e, 0x6f, 0x2d, 0x73
        , 0x6c, 0x00, 0xa0, 0x58, 0x20, 0x4b, 0xa9, 0x2a, 0xa3, 0x20, 0xc6, 0x0a, 0xcc, 0x9a, 0xd7, 0xb9
        , 0xa6, 0x4f, 0x2e, 0xda, 0x55, 0xc4, 0xd2, 0xec, 0x28, 0xe6, 0x04, 0xfa, 0xf1, 0x86, 0x70, 0x8b
        , 0x4f, 0x0c, 0x4e, 0x8e, 0xdf, 0xff
    ];

    #[test]
    fn parse_get_block_headers_response() {
        let b = RawCbor::from(GET_BLOCK_HEADER_BYTES).deserialize().unwrap();
        match b {
            BlockHeaderResponse::Ok(ll) => assert!(ll.len() == 1),
            BlockHeaderResponse::Err(error) => panic!("test failed: {}", error)
        }
    }

    const HANDSHAKE_BYTES : &'static [u8] = &[
        0x84, 0x1a, 0x2d, 0x96, 0x4a, 0x09, 0x83, 0x00
      , 0x01, 0x00, 0xb3, 0x04, 0x82, 0x00, 0xd8, 0x18, 0x41, 0x05, 0x05, 0x82, 0x00, 0xd8, 0x18, 0x41
      , 0x04, 0x06, 0x82, 0x00, 0xd8, 0x18, 0x41, 0x07, 0x18, 0x22, 0x82, 0x00, 0xd8, 0x18, 0x42, 0x18
      , 0x5e, 0x18, 0x25, 0x82, 0x00, 0xd8, 0x18, 0x42, 0x18, 0x5e, 0x18, 0x2b, 0x82, 0x00, 0xd8, 0x18
      , 0x42, 0x18, 0x5d, 0x18, 0x31, 0x82, 0x00, 0xd8, 0x18, 0x42, 0x18, 0x5c, 0x18, 0x37, 0x82, 0x00
      , 0xd8, 0x18, 0x42, 0x18, 0x62, 0x18, 0x3d, 0x82, 0x00, 0xd8, 0x18, 0x42, 0x18, 0x61, 0x18, 0x43
      , 0x82, 0x00, 0xd8, 0x18, 0x42, 0x18, 0x60, 0x18, 0x49, 0x82, 0x00, 0xd8, 0x18, 0x42, 0x18, 0x5f
      , 0x18, 0x53, 0x82, 0x00, 0xd8, 0x18, 0x41, 0x00, 0x18, 0x5c, 0x82, 0x00, 0xd8, 0x18, 0x42, 0x18
      , 0x31, 0x18, 0x5d, 0x82, 0x00, 0xd8, 0x18, 0x42, 0x18, 0x2b, 0x18, 0x5e, 0x82, 0x00, 0xd8, 0x18
      , 0x42, 0x18, 0x25, 0x18, 0x5f, 0x82, 0x00, 0xd8, 0x18, 0x42, 0x18, 0x49, 0x18, 0x60, 0x82, 0x00
      , 0xd8, 0x18, 0x42, 0x18, 0x43, 0x18, 0x61, 0x82, 0x00, 0xd8, 0x18, 0x42, 0x18, 0x3d, 0x18, 0x62
      , 0x82, 0x00, 0xd8, 0x18, 0x42, 0x18, 0x37, 0xad, 0x04, 0x82, 0x00, 0xd8, 0x18, 0x41, 0x05, 0x05
      , 0x82, 0x00, 0xd8, 0x18, 0x41, 0x04, 0x06, 0x82, 0x00, 0xd8, 0x18, 0x41, 0x07, 0x0d, 0x82, 0x00
      , 0xd8, 0x18, 0x41, 0x00, 0x0e, 0x82, 0x00, 0xd8, 0x18, 0x41, 0x00, 0x18, 0x25, 0x82, 0x00, 0xd8
      , 0x18, 0x42, 0x18, 0x5e, 0x18, 0x2b, 0x82, 0x00, 0xd8, 0x18, 0x42, 0x18, 0x5d, 0x18, 0x31, 0x82
      , 0x00, 0xd8, 0x18, 0x42, 0x18, 0x5c, 0x18, 0x37, 0x82, 0x00, 0xd8, 0x18, 0x42, 0x18, 0x62, 0x18
      , 0x3d, 0x82, 0x00, 0xd8, 0x18, 0x42, 0x18, 0x61, 0x18, 0x43, 0x82, 0x00, 0xd8, 0x18, 0x42, 0x18
      , 0x60, 0x18, 0x49, 0x82, 0x00, 0xd8, 0x18, 0x42, 0x18, 0x5f, 0x18, 0x53, 0x82, 0x00, 0xd8, 0x18
      , 0x41, 0x00
    ];

    #[test]
    fn handshake_decoding() {
        let hs = Handshake::default();

        let hs_ : Handshake = RawCbor::from(HANDSHAKE_BYTES).deserialize().unwrap();
        println!("");
        println!("{}", hs.in_handlers);
        println!("{}", hs_.in_handlers);
        assert_eq!(hs.protocol_magic, hs_.protocol_magic);
        assert_eq!(hs.version, hs_.version);
        assert_eq!(hs.in_handlers, hs_.in_handlers);
        assert_eq!(hs.out_handlers, hs_.out_handlers);
        assert_eq!(hs, hs_);
    }

    #[test]
    fn handshake_encoding() {
        let hs = Handshake::default();

        let vec = cbor!(&hs).unwrap();
        assert_eq!(HANDSHAKE_BYTES, vec.as_slice());
    }
}<|MERGE_RESOLUTION|>--- conflicted
+++ resolved
@@ -1,18 +1,11 @@
 use std::collections::{BTreeMap};
 use std::{fmt};
-<<<<<<< HEAD
 use cardano::config::{ProtocolMagic};
 use cardano::block;
 use cardano::block::{HeaderHash};
+use cardano::tx;
 
 use cbor_event::{self, se, de::{self, RawCbor}};
-=======
-use wallet_crypto::cbor::{encode_to_cbor, Value, Bytes, ExtendedResult};
-use wallet_crypto::{cbor, tx};
-use wallet_crypto::config::{ProtocolMagic};
-use blockchain;
-use blockchain::{HeaderHash};
->>>>>>> 416c58bc
 
 type MessageCode = u32;
 
@@ -222,8 +215,10 @@
 }
 
 pub fn send_msg_announcetx(txid: &tx::TxId) -> Message {
-    let data_to_send = Value::Array(vec![cbor::Value::U64(0), cbor::CborValue::encode(txid)]);
-    let dat = encode_to_cbor(&data_to_send).unwrap();
+    let dat = se::Serializer::new_vec().write_array(cbor_event::Len::Len(2)).unwrap()
+        .serialize(&0).unwrap()
+        .serialize(txid).unwrap()
+        .finalize();
     (0x24, dat)
 }
 
